--- conflicted
+++ resolved
@@ -47,14 +47,7 @@
     cell_type: LSTM
     prediction_mode: Last
     use_logsoftmax: False
-<<<<<<< HEAD
-    initial_state_trainable: True
-=======
-<<<<<<< Updated upstream
-    initial_state_trainable: False
-=======
->>>>>>> Stashed changes
->>>>>>> 295b3e07
+    initial_state: Zero
     hidden_size: 50
     #dropout_rate: 0.5
     streams:
