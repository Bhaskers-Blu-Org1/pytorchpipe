# This file defines the default values for Sentence Indexer.

####################################################################
# 1. CONFIGURATION PARAMETERS that will be LOADED by the component.
####################################################################

# Folder where problem will store data (LOADED)
data_folder: '~/data/'

# Source files that will be used to create the vocabulary  (LOADED)
source_vocabulary_files: ''

# Additional tokens that will be added to vocabulary (LOADED)
# This list can be extended, but <PAD> and <EOS> are special tokens.
# <PAD> is ALWAYS used for padding shorter sequences.
additional_tokens: '<PAD>,<EOS>'

# Enable <EOS> (end of sequence) token.
eos_token: False

<<<<<<< HEAD
export_pad_mapping_to_globals: False
=======
export_pad_index_to_globals: False
>>>>>>> 78b6f2c7

# File containing word (LOADED)
word_mappings_file: 'word_mappings.csv'

# If set, component will always (re)generate the vocabulary (LOADED)
regenerate: False 

# Flag informing whether word mappings will be imported from globals (LOADED)
import_word_mappings_from_globals: False

# Flag informing whether word mappings will be exported to globals (LOADED)
export_word_mappings_to_globals: False

# Fixed padding length
# -1  -> For each batch, automatically pad to the length of the longest sequence of the batch
#        (variable from batch to batch)
# > 0 -> Pad each pad to the chosen length (fixed for all batches)
fixed_padding: -1

# Operation mode. If 'reverse' is True, then it will change indices into words (LOADED)
reverse: False

# Flag indicating whether inputs are represented as distributions or indices (LOADED)
# Options: True (expects distribution for each input item in sequence)
#          False (expects indices (max args))
use_input_distributions: False

streams: 
  ####################################################################
  # 2. Keymappings associated with INPUT and OUTPUT streams.
  ####################################################################

  # Stream containing input tensor (INPUT)
  inputs: inputs

  # Stream containing output tensor (OUTPUT)
  outputs: outputs

globals:
  ####################################################################
  # 3. Keymappings of variables that will be RETRIEVED from GLOBALS.
  ####################################################################

  ####################################################################
  # 4. Keymappings associated with GLOBAL variables that will be SET.
  ####################################################################

  # The loaded/exported word mappings (RETRIEVED/SET)
  # This depends on the import/export configuration flags above.
  word_mappings: word_mappings

  # Size of the vocabulary (RETRIEVED/SET)
  # This depends on the import/export configuration flags above.
  vocabulary_size: vocabulary_size

<<<<<<< HEAD

  # Index of the <PAD> token
  # Will be set only if `export_pad_mapping_to_globals == True`
  pad_mapping: pad_mapping
=======
  # Index of the <PAD> token
  # Will be set only if `export_pad_mapping_to_globals == True`
  pad_index: pad_index
>>>>>>> 78b6f2c7

  ####################################################################
  # 5. Keymappings associated with statistics that will be ADDED.
  ####################################################################
<|MERGE_RESOLUTION|>--- conflicted
+++ resolved
@@ -18,11 +18,7 @@
 # Enable <EOS> (end of sequence) token.
 eos_token: False
 
-<<<<<<< HEAD
-export_pad_mapping_to_globals: False
-=======
 export_pad_index_to_globals: False
->>>>>>> 78b6f2c7
 
 # File containing word (LOADED)
 word_mappings_file: 'word_mappings.csv'
@@ -78,16 +74,9 @@
   # This depends on the import/export configuration flags above.
   vocabulary_size: vocabulary_size
 
-<<<<<<< HEAD
-
-  # Index of the <PAD> token
-  # Will be set only if `export_pad_mapping_to_globals == True`
-  pad_mapping: pad_mapping
-=======
   # Index of the <PAD> token
   # Will be set only if `export_pad_mapping_to_globals == True`
   pad_index: pad_index
->>>>>>> 78b6f2c7
 
   ####################################################################
   # 5. Keymappings associated with statistics that will be ADDED.
