--- conflicted
+++ resolved
@@ -18,11 +18,7 @@
 # Enable <EOS> (end of sequence) token.
 eos_token: False
 
-<<<<<<< HEAD
-export_pad_mapping_to_globals: False
-=======
 export_pad_index_to_globals: False
->>>>>>> 78b6f2c7
 
 # File containing word (LOADED)
 word_mappings_file: 'word_mappings.csv'
