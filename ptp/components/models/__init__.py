from .convnet_encoder import ConvNetEncoder
from .feed_forward_network import FeedForwardNetwork
from .index_embeddings import IndexEmbeddings
from .torch_vision_wrapper import TorchVisionWrapper
from .lenet5 import LeNet5
from .model import Model
from .recurrent_neural_network import RecurrentNeuralNetwork
from .sentence_embeddings import SentenceEmbeddings
from .seq2seq_rnn import Seq2Seq_RNN
from .attn_decoder_rnn import Attn_Decoder_RNN

from .vqa.element_wise_multiplication import ElementWiseMultiplication
from .vqa.multimodal_compact_bilinear_pooling import MultimodalCompactBilinearPooling
from .vqa.relational_network import RelationalNetwork

__all__ = [
    'ConvNetEncoder',
    'FeedForwardNetwork',
    'IndexEmbeddings',
    'TorchVisionWrapper',
    'LeNet5',
    'Model',
    'RecurrentNeuralNetwork',
    'SentenceEmbeddings',
    'Seq2Seq_RNN',
    'ElementWiseMultiplication',
    'MultimodalCompactBilinearPooling',
<<<<<<< HEAD
    'Attn_Decoder_RNN'
=======
    'RelationalNetwork',
>>>>>>> c7e9f81a
    ]<|MERGE_RESOLUTION|>--- conflicted
+++ resolved
@@ -25,9 +25,6 @@
     'Seq2Seq_RNN',
     'ElementWiseMultiplication',
     'MultimodalCompactBilinearPooling',
-<<<<<<< HEAD
+    'RelationalNetwork',
     'Attn_Decoder_RNN'
-=======
-    'RelationalNetwork',
->>>>>>> c7e9f81a
     ]