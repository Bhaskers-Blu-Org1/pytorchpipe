--- conflicted
+++ resolved
@@ -23,15 +23,9 @@
 
 import pandas as pd
 from PIL import Image
-<<<<<<< HEAD
-
-import nltk
-
-=======
 import numpy as np
 import nltk
 
->>>>>>> a0056f37
 import torch
 from torchvision import transforms
 
@@ -314,8 +308,6 @@
         # Return cleaned text.
         return cleansed_words
 
-<<<<<<< HEAD
-=======
     def random_remove_stop_words(self, words):
         """
         Function removes random stop words, each with 0.5 probability.
@@ -372,7 +364,6 @@
         return result
 
 
->>>>>>> a0056f37
     def load_dataset(self, source_files, source_categories):
         """
         Loads the dataset from one or more files.
@@ -433,10 +424,6 @@
         # Return the created list.
         return dataset
 
-<<<<<<< HEAD
-
-=======
->>>>>>> a0056f37
 
     def __getitem__(self, index):
         """
@@ -461,11 +448,7 @@
         image_transformations_list = []
         # Optional.
         if 'random_affine' in self.image_preprocessing:
-<<<<<<< HEAD
-            rotate = (-45, 135)
-=======
             rotate = (-45, 80)
->>>>>>> a0056f37
             translate = (0.05, 0.25)
             scale = (0.5, 2)
             image_transformations_list.append(transforms.RandomAffine(rotate, translate, scale))
@@ -497,9 +480,6 @@
 
         # Apply question transformations.
         preprocessed_question = item[self.key_questions]
-<<<<<<< HEAD
-        # TODO: apply additional random transformations e.g. "shuffle_words"
-=======
         if 'tokenize' in self.question_preprocessing:
             # Apply them only if text is tokenized.
             if 'random_remove_stop_words' in self.question_preprocessing:
@@ -508,7 +488,6 @@
             if 'random_shuffle_words' in self.question_preprocessing:
                 preprocessed_question = self.random_shuffle_words(preprocessed_question)
         # Return question.
->>>>>>> a0056f37
         data_dict[self.key_questions] = preprocessed_question
 
         # Return answer. 
