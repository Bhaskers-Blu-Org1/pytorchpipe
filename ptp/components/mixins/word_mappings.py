# Copyright (C) tkornuta, IBM Corporation 2019
#
# Licensed under the Apache License, Version 2.0 (the "License");
# you may not use this file except in compliance with the License.
# You may obtain a copy of the License at
#
#      http://www.apache.org/licenses/LICENSE-2.0
#
# Unless required by applicable law or agreed to in writing, software
# distributed under the License is distributed on an "AS IS" BASIS,
# WITHOUT WARRANTIES OR CONDITIONS OF ANY KIND, either express or implied.
# See the License for the specific language governing permissions and
# limitations under the License.

__author__ = "Tomasz Kornuta"

import os

import ptp.components.utils.word_mappings as wm


class WordMappings(object):
    """
    Mixin class that handles the initialization of (word:index) mappings.
    Assumes that it is mixed-in into class that is derived from the component.
    .. warning::
        Constructor (__init__) of the Component class has to be called before component of the mixin WordMapping class.

    """
    def __init__(self): #, name, class_type, config):
        """
        Initializes the (word:index) mappings.

        Assumes that Component was initialized in advance, which means that the self object possesses the following objects:
            - self.config
            - self.globals
            - self.logger

        """
        # Read the actual configuration.
        self.data_folder = os.path.expanduser(self.config['data_folder'])

        # Source and resulting (indexed) vocabulary.
        self.source_vocabulary_files = self.config['source_vocabulary_files']
        self.word_mappings_file = self.config['word_mappings_file']
        
        # Set aboslute path to file with word mappings.
        word_mappings_file_path = os.path.join(os.path.expanduser(self.data_folder), self.word_mappings_file)

        # Check if we want to export word mappings to globals.
        if self.config["import_word_mappings_from_globals"]:
            self.word_to_ix = self.globals["word_mappings"]
            assert (len(self.word_to_ix) > 0), "The word mappings imported from global variables are empty!"
            # We could also get vocabulary_size from globals... but what for;)

        elif self.word_mappings_file != "" and os.path.exists(word_mappings_file_path) and not self.config['regenerate']:
            # Try to load the preprocessed word mappings.
            self.word_to_ix = wm.load_word_mappings_from_csv_file(self.logger, self.data_folder, self.word_mappings_file)
            assert (len(self.word_to_ix) > 0), "The word mappings loaded from file are empty!"

        else:
            # Try to generate new word mappings from source files.
            self.word_to_ix = wm.generate_word_mappings_from_source_files(self.logger, self.data_folder, self.source_vocabulary_files)
            assert (len(self.word_to_ix) > 0), "The word mappings generated from sources are empty!"
            # Ok, save mappings, so next time we will simply load them.
            wm.save_word_mappings_to_csv_file(self.logger, self.data_folder, self.word_mappings_file, self.word_to_ix)

        # Check if additional tokens are present.
        self.additional_tokens = self.config["additional_tokens"].split(',')
        for word in self.additional_tokens:
            # If new token.
            if word != '' and word not in self.word_to_ix:
                self.word_to_ix[word] = len(self.word_to_ix)

<<<<<<< HEAD
        if self.config["export_pad_mapping_to_globals"]:
            self.globals["pad_mapping"] = self.word_to_ix['<PAD>']
=======
        if self.config["export_pad_index_to_globals"]:
            self.globals["pad_index"] = self.word_to_ix['<PAD>']
>>>>>>> 78b6f2c7

        self.logger.info("Initialized word mappings with vocabulary of size {}".format(len(self.word_to_ix)))

        # Check if we want to export word mappings to globals.
        if self.config["export_word_mappings_to_globals"]:
            self.globals["word_mappings"] = self.word_to_ix
            # Export vocabulary size to globals.
            self.globals["vocabulary_size"] = len(self.word_to_ix)


<|MERGE_RESOLUTION|>--- conflicted
+++ resolved
@@ -72,13 +72,8 @@
             if word != '' and word not in self.word_to_ix:
                 self.word_to_ix[word] = len(self.word_to_ix)
 
-<<<<<<< HEAD
-        if self.config["export_pad_mapping_to_globals"]:
-            self.globals["pad_mapping"] = self.word_to_ix['<PAD>']
-=======
         if self.config["export_pad_index_to_globals"]:
             self.globals["pad_index"] = self.word_to_ix['<PAD>']
->>>>>>> 78b6f2c7
 
         self.logger.info("Initialized word mappings with vocabulary of size {}".format(len(self.word_to_ix)))
 
