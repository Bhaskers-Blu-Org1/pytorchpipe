# Copyright (C) tkornuta, IBM Corporation 2019
#
# Licensed under the Apache License, Version 2.0 (the "License");
# you may not use this file except in compliance with the License.
# You may obtain a copy of the License at
#
#      http://www.apache.org/licenses/LICENSE-2.0
#
# Unless required by applicable law or agreed to in writing, software
# distributed under the License is distributed on an "AS IS" BASIS,
# WITHOUT WARRANTIES OR CONDITIONS OF ANY KIND, either express or implied.
# See the License for the specific language governing permissions and
# limitations under the License.

__author__ = "Tomasz Kornuta"

import torch

from ptp.components.component import Component
from ptp.components.mixins.word_mappings import WordMappings
from ptp.data_types.data_definition import DataDefinition
<<<<<<< HEAD
from ptp.components.utils.word_mappings import pad_list
=======
from ptp.components.utils.word_mappings import pad_trunc_list
>>>>>>> 633553d7


class SentenceIndexer(Component, WordMappings):
    """
    Class responsible for encoding of sequences of words into list of indices.
    Those can be letter embedded, encoded with 1-hot encoding or else.

    Additianally, when 'reverse' mode is on, it works in the oposite direction, i.e. changing tensor witl indices into list of words.
    """
    def __init__(self, name, config):
        """
        Initializes the component.

        :param name: Component name (read from configuration file).
        :type name: str

        :param config: Dictionary of parameters (read from the configuration ``.yaml`` file).
        :type config: :py:class:`ptp.configuration.ConfigInterface`

        """
        # Call constructor(s) of parent class(es) - in the right order!
        Component.__init__(self, name, SentenceIndexer, config)
        WordMappings.__init__(self)

        # Set key mappings.
        self.key_inputs = self.stream_keys["inputs"]
        self.key_outputs = self.stream_keys["outputs"]

        # Read mode from the configuration.
        self.mode_reverse = self.config['reverse']

        # Force padding to a fixed length
        self.fixed_padding = self.config['fixed_padding']

        if self.mode_reverse:
            # We will need reverse (index:word) mapping.
            self.ix_to_word = dict((v,k) for k,v in self.word_to_ix.items())

        # Get inputs distributions/indices flag.
        self.use_input_distributions = self.config["use_input_distributions"]



    def input_data_definitions(self):
        """ 
        Function returns a dictionary with definitions of input data that are required by the component.

        :return: dictionary containing input data definitions (each of type :py:class:`ptp.utils.DataDefinition`).
        """
        if self.mode_reverse:
            if self.use_input_distributions:
                return {
                    self.key_inputs: DataDefinition([-1, -1, -1], [torch.Tensor], "Batch of sentences represented as a single tensor with batch of probability distributions [BATCH_SIZE x SEQ_LENGTH x ITEM_SIZE]"),
                    }
            else: 
                return {
                    self.key_inputs: DataDefinition([-1, -1], [torch.Tensor], "Batch of sentences represented as a single tensor of indices of particular words [BATCH_SIZE x SEQ_LENGTH]"),
                    }
        else: 
            return {
                self.key_inputs: DataDefinition([-1, -1, 1], [list, list, str], "Batch of sentences, each represented as a list of words [BATCH_SIZE] x [SEQ_LENGTH] x [string]"),
                }

    def output_data_definitions(self):
        """ 
        Function returns a dictionary with definitions of output data produced the component.

        :return: dictionary containing output data definitions (each of type :py:class:`ptp.utils.DataDefinition`).
        """
        if self.mode_reverse:
            return {
                self.key_outputs: DataDefinition([-1, -1, 1], [list, list, str], "Batch of sentences, each represented as a list of words [BATCH_SIZE] x [SEQ_LENGTH] x [string]"),
                }
        else: 
            return {
                self.key_outputs: DataDefinition([-1, -1], [torch.Tensor], "Batch of sentences represented as a single tensor of indices of particular words  [BATCH_SIZE x SEQ_LENGTH]"),
                }


    def __call__(self, data_dict):
        """
        Encodes inputs into outputs.
        Depending on the mode (set by 'reverse' config param) calls sentences_to_tensor() (when False) or tensor_to_sentences() (when set to True).

        :param data_dict: :py:class:`ptp.datatypes.DataDict` object.
        """
        if self.mode_reverse:
            if self.use_input_distributions:
                # Produce list of words.
                self.tensor_distributions_to_sentences(data_dict)
            else:
                # Produce list of words.
                self.tensor_indices_to_sentences(data_dict)
        else:
            # Produce indices.
            self.sentences_to_tensor(data_dict)


    def sentences_to_tensor(self, data_dict):
        """
        Encodes "inputs" in the format of batch of list of words into a single tensor with corresponding indices.

        :param data_dict: :py:class:`ptp.datatypes.DataDict` object containing (among others):

            - "inputs": expected input field containing list of lists of words [BATCH_SIZE] x [SEQ_SIZE] x [string]

            - "outputs": added output field containing tensor with indices [BATCH_SIZE x SEQ_SIZE] 
        """
        # Get inputs to be encoded.
        inputs = data_dict[self.key_inputs]

        outputs_list = []
        # Process sentences 1 by 1.
        for sample in inputs:
            assert isinstance(sample, (list,)), 'This encoder requires input sample to contain a list of words'
            # Process list.
            output_sample = []
            # Encode sample (list of words)
            for token in sample:
                # Get index.
                output_index = self.word_to_ix[token]
                # Add index to outputs.
                output_sample.append( output_index )

            # Apply fixed padding to all sequences if requested
            # Otherwise let torch.nn.utils.rnn.pad_sequence handle it and choose a dynamic padding
            if self.fixed_padding > 0:
<<<<<<< HEAD
                pad_list(output_sample, self.fixed_padding)
=======
                pad_trunc_list(output_sample, self.fixed_padding)
>>>>>>> 633553d7

            outputs_list.append(self.app_state.LongTensor(output_sample))

        # Transform the list of lists to tensor.
        # output = self.app_state.LongTensor(outputs_list)
        output = torch.nn.utils.rnn.pad_sequence(outputs_list, batch_first=True)
        # Create the returned dict.
        data_dict.extend({self.key_outputs: output})

    def tensor_indices_to_sentences(self, data_dict):
        """
        Encodes "inputs" in the format of tensor with indices into a batch of list of words.

        :param data_dict: :py:class:`ptp.datatypes.DataDict` object containing (among others):

            - "inputs": added output field containing tensor with indices [BATCH_SIZE x SEQ_SIZE] 

            - "outputs": expected input field containing list of lists of words [BATCH_SIZE] x [SEQ_SIZE] x [string]

        """
        # Get inputs to be changed to words.
        inputs = data_dict[self.key_inputs].data.cpu().numpy().tolist()

        outputs_list = []
        # Process samples 1 by 1.
        for sample in inputs:
            # Process list.
            output_sample = []
            # "Decode" sample (list of indices).
            for token in sample:
                # Get word.
                output_word = self.ix_to_word[token]
                # Add index to outputs.
                output_sample.append( output_word )

            # Apply fixed padding to all sequences if requested
            # Otherwise let torch.nn.utils.rnn.pad_sequence handle it and choose a dynamic padding
            if self.fixed_padding > 0:
<<<<<<< HEAD
                pad_list(output_sample, self.fixed_padding)
=======
                pad_trunc_list(output_sample, self.fixed_padding)
>>>>>>> 633553d7

            # Add sentence to batch.
            outputs_list.append(output_sample)

        # Create the returned dict.
        data_dict.extend({self.key_outputs: outputs_list})

    def tensor_distributions_to_sentences(self, data_dict):
        """
        Encodes "inputs" in the format of tensor with probability distributions into a batch of list of words.

        :param data_dict: :py:class:`ptp.datatypes.DataDict` object containing (among others):

            - "inputs": added output field containing tensor with indices [BATCH_SIZE x SEQ_SIZE x ITEM_SIZE] 

            - "outputs": expected input field containing list of lists of words [BATCH_SIZE] x [SEQ_SIZE] x [string]

        """
        # Get inputs to be changed to words.
        inputs = data_dict[self.key_inputs].max(2)[1].data.cpu().numpy().tolist()

        outputs_list = []
        # Process samples 1 by 1.
        for sample in inputs:
            # Process list.
            output_sample = []
            # "Decode" sample (list of indices).
            for token in sample:

                # Get word.
                output_word = self.ix_to_word[token]
                # Add index to outputs.
                output_sample.append( output_word )

            # Apply fixed padding to all sequences if requested
            # Otherwise let torch.nn.utils.rnn.pad_sequence handle it and choose a dynamic padding
            if self.fixed_padding > 0:
<<<<<<< HEAD
                pad_list(output_sample, self.fixed_padding)
=======
                pad_trunc_list(output_sample, self.fixed_padding)
>>>>>>> 633553d7

            # Add sentence to batch.
            outputs_list.append(output_sample)

        # Create the returned dict.
        data_dict.extend({self.key_outputs: outputs_list})

    @staticmethod
    def pad_list(self, l: list, length: int, value = 0):
        if len(l) < length:
            l.extend([value]*(length-len(l)))
        elif len(l) > length:
            del l[length:]<|MERGE_RESOLUTION|>--- conflicted
+++ resolved
@@ -19,11 +19,7 @@
 from ptp.components.component import Component
 from ptp.components.mixins.word_mappings import WordMappings
 from ptp.data_types.data_definition import DataDefinition
-<<<<<<< HEAD
-from ptp.components.utils.word_mappings import pad_list
-=======
 from ptp.components.utils.word_mappings import pad_trunc_list
->>>>>>> 633553d7
 
 
 class SentenceIndexer(Component, WordMappings):
@@ -151,11 +147,7 @@
             # Apply fixed padding to all sequences if requested
             # Otherwise let torch.nn.utils.rnn.pad_sequence handle it and choose a dynamic padding
             if self.fixed_padding > 0:
-<<<<<<< HEAD
-                pad_list(output_sample, self.fixed_padding)
-=======
                 pad_trunc_list(output_sample, self.fixed_padding)
->>>>>>> 633553d7
 
             outputs_list.append(self.app_state.LongTensor(output_sample))
 
@@ -194,11 +186,7 @@
             # Apply fixed padding to all sequences if requested
             # Otherwise let torch.nn.utils.rnn.pad_sequence handle it and choose a dynamic padding
             if self.fixed_padding > 0:
-<<<<<<< HEAD
-                pad_list(output_sample, self.fixed_padding)
-=======
                 pad_trunc_list(output_sample, self.fixed_padding)
->>>>>>> 633553d7
 
             # Add sentence to batch.
             outputs_list.append(output_sample)
@@ -236,11 +224,7 @@
             # Apply fixed padding to all sequences if requested
             # Otherwise let torch.nn.utils.rnn.pad_sequence handle it and choose a dynamic padding
             if self.fixed_padding > 0:
-<<<<<<< HEAD
-                pad_list(output_sample, self.fixed_padding)
-=======
                 pad_trunc_list(output_sample, self.fixed_padding)
->>>>>>> 633553d7
 
             # Add sentence to batch.
             outputs_list.append(output_sample)
