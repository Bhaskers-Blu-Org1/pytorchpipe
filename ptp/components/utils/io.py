--- conflicted
+++ resolved
@@ -206,17 +206,6 @@
     with open(os.path.expanduser(file_result), "wb") as f:
         global start_time
         start_time = time.time()
-<<<<<<< HEAD
-        r = requests.get(url)
-        content_length = int(r.headers.get('content-length', None))
-        count = 0
-        # Initialize download status.
-        for chunk in r.iter_content(chunk_size=1024):
-            if chunk:
-                f.write(chunk)
-                count += 1
-                reporthook(count, 1024, content_length)
-=======
         with requests.get(url, stream=True) as r:
             content_length = int(r.headers.get('content-length', None))
             count = 0
@@ -227,7 +216,6 @@
                     count += 1
                     reporthook(count, 1024, content_length)
 
->>>>>>> 720f2959
     #self.logger.info('Downloading {}'.format(url))
 
 def reporthook(count, block_size, total_size):
