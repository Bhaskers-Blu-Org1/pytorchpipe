--- conflicted
+++ resolved
@@ -136,11 +136,7 @@
 
     logger.info("Saved mappings of size {} to file '{}'".format(len(word_to_ix), file_path))
 
-<<<<<<< HEAD
-def pad_list(l: list, length: int, value = 0):
-=======
 def pad_trunc_list(l: list, length: int, value = 0):
->>>>>>> 633553d7
     """
     Will apply padding / clipping to list to meet requested length.
     Works on the list in-place.
